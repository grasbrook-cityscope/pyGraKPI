--- conflicted
+++ resolved
@@ -34,7 +34,6 @@
     else:
         get_address = getFromCfg("input_urls")[endpoint] + topic
 
-<<<<<<< HEAD
     try:
         if token is None:
             r = requests.get(get_address, headers={'Content-Type': 'application/json'})
@@ -52,29 +51,12 @@
         print("CityIO error while GETting!" + e)
         return {}
 
-=======
-    if token is None:
-        r = requests.get(get_address, headers={'Content-Type': 'application/json'})
-    else:
-        r = requests.get(get_address, headers={'Content-Type': 'application/json',
-                                               'Authorization': 'Bearer {}'.format(token).rstrip()})
-
-    if not r.status_code == 200:
-        print("could not get from cityIO")
-        print("Error code", r.status_code)
-        return {}
-
-    return r.json()
-
-
->>>>>>> 6eaed0a1
 def sendToCityIO(data, endpoint=-1, token=None):
     if endpoint == -1 or endpoint == None:
         post_address = getFromCfg("output_url")
     else:
         post_address = getFromCfg("output_urls")[endpoint]
 
-<<<<<<< HEAD
     try:
         if token is None:
             r = requests.post(post_address, json=data, headers={'Content-Type': 'application/json'})
@@ -90,20 +72,6 @@
     except requests.exceptions.RequestException as e:
         print("CityIO error while POSTing!" + e)
         return
-=======
-    if token is None:
-        r = requests.post(post_address, json=data, headers={'Content-Type': 'application/json'})
-    else:
-        r = requests.post(post_address, json=data,
-                          headers={'Content-Type': 'application/json',
-                                   'Authorization': 'Bearer {}'.format(token).rstrip()})
-    print(r)
-    if not r.status_code == 200:
-        print("could not post result to cityIO", post_address)
-        print("Error code", r.status_code)
-    else:
-        print("Successfully posted to cityIO", post_address, r.status_code)
->>>>>>> 6eaed0a1
 
 
 def run(endpoint=-1, token=None):
