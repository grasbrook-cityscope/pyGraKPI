--- conflicted
+++ resolved
@@ -193,7 +193,7 @@
             "playgrounds": os_play, "playgrounds_expected": 10000,
             "geojson": geojson,
             "grid_hash": gridHash}
-    
+
     # writeFile("test.json",json.dumps(geojson))
     sendToCityIO(data, endpoint, token)
 
@@ -254,12 +254,8 @@
     try:
         with open("token.txt") as f:
             token = f.readline()
-<<<<<<< HEAD
-        if token == "": token = None #  happens with empty file
-=======
             token.strip() # remove line breaks and stuff
         if token == "": token = None  # happens with empty file
->>>>>>> 1003b0ea
     except IOError:
         token = None
 
